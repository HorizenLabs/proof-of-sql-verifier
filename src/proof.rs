--- conflicted
+++ resolved
@@ -70,13 +70,8 @@
     /// # Returns
     ///
     /// * `Vec<u8>` - The serialized proof as a byte vector.
-<<<<<<< HEAD
-    pub fn into_bytes(self) -> Vec<u8> {
+    pub fn to_bytes(&self) -> Vec<u8> {
         serde_cbor::to_vec(&self.proof).unwrap()
-=======
-    pub fn to_bytes(&self) -> Vec<u8> {
-        bincode::serialize(&self.proof).unwrap()
->>>>>>> 42e6a09b
     }
 
     /// Converts the DoryProof into a VerifiableQueryResult<DoryEvaluationProof>.
