--- conflicted
+++ resolved
@@ -114,13 +114,8 @@
     use super::*;
 
     #[test]
-<<<<<<< HEAD
-    fn test_verification_key() {
+    fn verification_key() {
         let public_parameters = PublicParameters::test_rand(4, &mut test_rng());
-=======
-    fn verification_key() {
-        let public_parameters = PublicParameters::rand(4, &mut test_rng());
->>>>>>> 42e6a09b
         let vk = VerificationKey::new(&public_parameters, 1);
         let serialized_vk = vk.to_bytes();
         let deserialized_vk = VerificationKey::try_from(serialized_vk.as_slice()).unwrap();
@@ -130,13 +125,8 @@
     }
 
     #[test]
-<<<<<<< HEAD
-    fn test_verification_key_short_buffer() {
+    fn verification_key_short_buffer() {
         let public_parameters = PublicParameters::test_rand(4, &mut test_rng());
-=======
-    fn verification_key_short_buffer() {
-        let public_parameters = PublicParameters::rand(4, &mut test_rng());
->>>>>>> 42e6a09b
         let vk = VerificationKey::new(&public_parameters, 1);
         let serialized_vk = vk.to_bytes();
         let deserialized_vk = VerificationKey::try_from(&serialized_vk[..serialized_vk.len() - 1]);
