[package]
name = "proof-of-sql-verifier"
version = "0.1.0"
edition = "2021"
license = "Apache-2.0"
description = "Verifier for SxT ProofOfSQL protocol"
authors = ["Horizen Labs <admin@horizenlabs.io>"]

[dependencies]
ahash = { version = "0.8.11", default-features = false }
ark-bls12-381 = { version = "0.4.0", default-features = false }
ark-ec = { version = "0.4.0", default-features = false }
ark-serialize = { version = "0.4.0", default-features = false }
<<<<<<< HEAD
indexmap = { version = "2.1", default-features = false }
proof-of-sql = { version = "0.27.0", default-features = false }
proof-of-sql-parser = { version = "0.27.0", default-features = false }
rand = { version = "0.8.0", optional = true }
serde = { version = "1.0", default-features = false }
serde_cbor = { version = "0.10", default-features = false, features = ["alloc"] }

[dev-dependencies]
ark-std = { version = "0.4.0" }
proof-of-sql = { version = "0.27.0", default-features = false, features = ["test"] }
rstest = { version = "0.22.0" }

[features]
std = [
    "serde/std",
    "serde_cbor/std",
    "proof-of-sql/std",
]
test = [
    "std",
    "proof-of-sql/test"
]
rand = ["dep:rand"]

[[bin]]
name = "generate-sample-proof"
required-features = ["rand", "test"]
=======
bincode = "1"
indexmap = { version = "2.1" }
proof-of-sql = { version = "=0.22.7", default-features = false }
proof-of-sql-parser = { version = "=0.22.7" }

[dev-dependencies]
proof-of-sql = { version = "=0.22.7", default-features = false, features = ["test"] }
rstest = { version = "0.22.0" }
>>>>>>> 42e6a09b
<|MERGE_RESOLUTION|>--- conflicted
+++ resolved
@@ -11,7 +11,6 @@
 ark-bls12-381 = { version = "0.4.0", default-features = false }
 ark-ec = { version = "0.4.0", default-features = false }
 ark-serialize = { version = "0.4.0", default-features = false }
-<<<<<<< HEAD
 indexmap = { version = "2.1", default-features = false }
 proof-of-sql = { version = "0.27.0", default-features = false }
 proof-of-sql-parser = { version = "0.27.0", default-features = false }
@@ -38,14 +37,4 @@
 
 [[bin]]
 name = "generate-sample-proof"
-required-features = ["rand", "test"]
-=======
-bincode = "1"
-indexmap = { version = "2.1" }
-proof-of-sql = { version = "=0.22.7", default-features = false }
-proof-of-sql-parser = { version = "=0.22.7" }
-
-[dev-dependencies]
-proof-of-sql = { version = "=0.22.7", default-features = false, features = ["test"] }
-rstest = { version = "0.22.0" }
->>>>>>> 42e6a09b
+required-features = ["rand", "test"]