// Copyright 2024, Horizen Labs, Inc.
// SPDX-License-Identifier: Apache-2.0
//
// Licensed under the Apache License, Version 2.0 (the "License");
// you may not use this file except in compliance with the License.
// You may obtain a copy of the License at
//
//     http://www.apache.org/licenses/LICENSE-2.0
//
// Unless required by applicable law or agreed to in writing, software
// distributed under the License is distributed on an "AS IS" BASIS,
// WITHOUT WARRANTIES OR CONDITIONS OF ANY KIND, either express or implied.
// See the License for the specific language governing permissions and
// limitations under the License.

use proof_of_sql::{
    base::commitment::QueryCommitments,
    base::{
        commitment::{Commitment, CommitmentEvaluationProof, QueryCommitmentsExt},
        database::CommitmentAccessor,
        database::{owned_table_utility::*, OwnedTableTestAccessor, SchemaAccessor, TestAccessor},
    },
    proof_primitive::dory::{
        test_rng, DoryEvaluationProof, DoryProverPublicSetup, ProverSetup, PublicParameters,
    },
    sql::{
        parse::QueryExpr,
        proof::{ProofPlan, VerifiableQueryResult},
    },
};

use proof_of_sql_verifier::{Proof, PublicInput, VerificationKey};

// Helper functions for setting up test data and queries

/// Computes query commitments for a given query expression and accessor.
fn compute_query_commitments<C: Commitment>(
    query_expr: &QueryExpr<C>,
    accessor: &(impl CommitmentAccessor<C> + SchemaAccessor),
) -> QueryCommitments<C> {
    let columns = query_expr.proof_expr().get_column_references();
    QueryCommitments::from_accessor_with_max_bounds(columns, accessor)
}

/// Builds a test accessor with sample data.
fn build_accessor<T: CommitmentEvaluationProof>(
    setup: <T as CommitmentEvaluationProof>::ProverPublicSetup<'_>,
) -> OwnedTableTestAccessor<T> {
    let mut accessor = OwnedTableTestAccessor::<T>::new_empty_with_setup(setup);
    accessor.add_table(
        "sxt.table".parse().unwrap(),
        owned_table([
            bigint("a", [1, 2, 3, 2]),
            varchar("b", ["hi", "hello", "there", "world"]),
        ]),
        0,
    );
    accessor
}

/// Builds a test accessor with altered sample data.
fn build_altered_accessor<T: CommitmentEvaluationProof>(
    setup: <T as CommitmentEvaluationProof>::ProverPublicSetup<'_>,
) -> OwnedTableTestAccessor<T> {
    let mut accessor = OwnedTableTestAccessor::<T>::new_empty_with_setup(setup);
    accessor.add_table(
        "sxt.table".parse().unwrap(),
        owned_table([
            bigint("a", [1, 2, 3, 2]),
            varchar("b", ["hi", "hello", "there", "zkVerify"]),
        ]),
        0,
    );
    accessor
}

/// Builds a test accessor with different table and column names.
fn build_alien_accessor<T: CommitmentEvaluationProof>(
    setup: <T as CommitmentEvaluationProof>::ProverPublicSetup<'_>,
) -> OwnedTableTestAccessor<T> {
    let mut accessor = OwnedTableTestAccessor::<T>::new_empty_with_setup(setup);
    accessor.add_table(
        "sxt.table2".parse().unwrap(),
        owned_table([
            bigint("c", [1, 2, 3, 2]),
            varchar("d", ["hi", "hello", "there", "world"]),
        ]),
        0,
    );
    accessor
}

/// Builds a sample query for testing.
fn build_query<T: Commitment>(accessor: &impl SchemaAccessor) -> QueryExpr<T> {
    QueryExpr::try_new(
        "SELECT b FROM table WHERE a = 2".parse().unwrap(),
        "sxt".parse().unwrap(),
        accessor,
    )
    .unwrap()
}

/// Builds a sample query for the "alien" accessor.
fn build_alien_query<T: Commitment>(accessor: &impl SchemaAccessor) -> QueryExpr<T> {
    QueryExpr::try_new(
        "SELECT d FROM table2 WHERE c = 2".parse().unwrap(),
        "sxt".parse().unwrap(),
        accessor,
    )
    .unwrap()
}

/// Builds a query for a non-existent record.
fn build_query_non_existant_record<T: Commitment>(accessor: &impl SchemaAccessor) -> QueryExpr<T> {
    QueryExpr::try_new(
        "SELECT b FROM table WHERE a = 4".parse().unwrap(),
        "sxt".parse().unwrap(),
        accessor,
    )
    .unwrap()
}

mod generate_and_verify_proof {
    use proof_of_sql::proof_primitive::dory::{DoryVerifierPublicSetup, VerifierSetup};

    use super::*;

<<<<<<< HEAD
    use ark_std::test_rng;
    use proof_of_sql::base::commitment::QueryCommitments;
    use proof_of_sql::proof_primitive::dory::{
        DoryEvaluationProof, DoryProverPublicSetup, ProverSetup, PublicParameters,
    };
    use proof_of_sql_verifier::{DoryProof, DoryPublicInput, VerificationKey};

    mod generate_and_verify_proof {
        use super::*;

        /// Tests the generation and verification of a Dory proof.
        #[test]
        fn base() {
            // Initialize setup
            let public_parameters = PublicParameters::test_rand(4, &mut test_rng());
            let ps = ProverSetup::from(&public_parameters);
            let prover_setup = DoryProverPublicSetup::new(&ps, 4);

            // Build table accessor and query
            let accessor = build_accessor::<DoryEvaluationProof>(prover_setup);
            let query = build_query(&accessor);

            // Generate proof
            let proof = VerifiableQueryResult::<DoryEvaluationProof>::new(
                query.proof_expr(),
                &accessor,
                &prover_setup,
            );

            // Get query data and commitments
            let vk = VerificationKey::new(&public_parameters, 4);
            let query_data = proof
                .verify(query.proof_expr(), &accessor, &vk.into_dory())
                .unwrap();
            let query_commitments = compute_query_commitments(&query, &accessor);

            // Verify proof
            let proof = DoryProof::new(proof);
            let pubs = DoryPublicInput::new(query.proof_expr(), query_commitments, query_data);
            let result = proof_of_sql_verifier::verify_dory_proof(&proof, &pubs, &vk);

            assert!(result.is_ok());
        }

        /// Tests the generation and verification of a Dory proof for a non-existent record.
        #[test]
        fn for_non_existant_record() {
            // Initialize setup
            let public_parameters = PublicParameters::test_rand(4, &mut test_rng());
            let ps = ProverSetup::from(&public_parameters);
            let prover_setup = DoryProverPublicSetup::new(&ps, 4);

            // Build table accessor and query
            let accessor = build_accessor::<DoryEvaluationProof>(prover_setup);
            let non_existant_query = build_query_non_existant_record(&accessor);

            let proof = VerifiableQueryResult::<DoryEvaluationProof>::new(
                non_existant_query.proof_expr(),
                &accessor,
                &prover_setup,
            );

            let vk = VerificationKey::new(&public_parameters, 4);

            let query_data = proof
                .verify(non_existant_query.proof_expr(), &accessor, &vk.into_dory())
                .unwrap();
            let query_commitments = compute_query_commitments(&non_existant_query, &accessor);

            let dory_proof = DoryProof::new(proof);
            let pubs = DoryPublicInput::new(
                non_existant_query.proof_expr(),
                query_commitments,
                query_data,
            );
            let result = proof_of_sql_verifier::verify_dory_proof(&dory_proof, &pubs, &vk);

            assert!(result.is_ok());
        }

        /// Tests that verification fails when commitments are missing.
        #[test]
        fn without_commitments() {
            // Initialize setup
            let public_parameters = PublicParameters::test_rand(4, &mut test_rng());
            let ps = ProverSetup::from(&public_parameters);
            let prover_setup = DoryProverPublicSetup::new(&ps, 4);

            // Build table accessor and query
            let accessor = build_accessor::<DoryEvaluationProof>(prover_setup);
            let query = build_query(&accessor);

            // Generate proof
            let proof = VerifiableQueryResult::<DoryEvaluationProof>::new(
                query.proof_expr(),
                &accessor,
                &prover_setup,
            );

            // Get query data and commitments
            let vk = VerificationKey::new(&public_parameters, 4);
            let query_data = proof
                .verify(query.proof_expr(), &accessor, &vk.into_dory())
                .unwrap();
            let no_commitments = QueryCommitments::default();

            let proof = DoryProof::new(proof);
            let pubs = DoryPublicInput::new(query.proof_expr(), no_commitments, query_data);
            let result = proof_of_sql_verifier::verify_dory_proof(&proof, &pubs, &vk);

            assert!(result.is_err());
        }

        /// Tests that verification fails when the underlying data has been altered.
        #[test]
        fn for_altered_data() {
            // Initialize setup
            let public_parameters = PublicParameters::test_rand(4, &mut test_rng());
            let ps = ProverSetup::from(&public_parameters);
            let prover_setup = DoryProverPublicSetup::new(&ps, 4);

            // Build table accessor and query
            let accessor = build_accessor::<DoryEvaluationProof>(prover_setup);
            let query = build_query(&accessor);

            // Generate proof
            let proof = VerifiableQueryResult::<DoryEvaluationProof>::new(
                query.proof_expr(),
                &accessor,
                &prover_setup,
            );

            // Get query data and commitments
            let vk = VerificationKey::new(&public_parameters, 4);
            let query_data = proof
                .verify(query.proof_expr(), &accessor, &vk.into_dory())
                .unwrap();

            // Alter the data
            let altered_accessor: OwnedTableTestAccessor<DoryEvaluationProof> =
                build_altered_accessor(prover_setup);
            let altered_query_commitments = compute_query_commitments(&query, &altered_accessor);

            // Verify proof
            let proof = DoryProof::new(proof);
            let pubs =
                DoryPublicInput::new(query.proof_expr(), altered_query_commitments, query_data);
            let result = proof_of_sql_verifier::verify_dory_proof(&proof, &pubs, &vk);

            assert!(result.is_err());
        }

        /// Tests that verification fails when using commitments from a different accessor.
        #[test]
        fn from_alien_accessor() {
            // Initialize setup
            let public_parameters = PublicParameters::test_rand(4, &mut test_rng());
            let ps = ProverSetup::from(&public_parameters);
            let prover_setup = DoryProverPublicSetup::new(&ps, 4);

            // Build table accessors and queries
            let accessor = build_accessor::<DoryEvaluationProof>(prover_setup);
            let alien_accessor = build_alien_accessor::<DoryEvaluationProof>(prover_setup);
            let query = build_query(&accessor);
            let alient_query = build_alien_query(&alien_accessor);

            // Generate proof for original accessor and query
            let proof = VerifiableQueryResult::<DoryEvaluationProof>::new(
                query.proof_expr(),
                &accessor,
                &prover_setup,
            );

            // Get the result
            let vk = VerificationKey::new(&public_parameters, 4);
            let query_data = proof
                .verify(query.proof_expr(), &accessor, &vk.into_dory())
                .unwrap();

            // Compute query commitments for alien accessor
            let query_commitments = compute_query_commitments(&alient_query, &alien_accessor);

            let proof = DoryProof::new(proof);
            let pubs = DoryPublicInput::new(query.proof_expr(), query_commitments, query_data);
            let result = proof_of_sql_verifier::verify_dory_proof(&proof, &pubs, &vk);

            assert!(result.is_err());
        }
=======
    /// Tests the generation and verification of a Dory proof.
    #[test]
    fn base() {
        // Initialize setup
        let max_nu = 4;
        let sigma = max_nu;
        let public_parameters = PublicParameters::rand(max_nu, &mut test_rng());
        let ps = ProverSetup::from(&public_parameters);
        let vs = VerifierSetup::from(&public_parameters);
        let prover_setup = DoryProverPublicSetup::new(&ps, sigma);
        let verifier_setup = DoryVerifierPublicSetup::new(&vs, sigma);

        // Build table accessor and query
        let accessor = build_accessor::<DoryEvaluationProof>(prover_setup);
        let query = build_query(&accessor);

        // Generate proof
        let proof = VerifiableQueryResult::<DoryEvaluationProof>::new(
            query.proof_expr(),
            &accessor,
            &prover_setup,
        );

        // Get query data and commitments
        let query_data = proof
            .verify(query.proof_expr(), &accessor, &verifier_setup)
            .unwrap();

        // Verify proof
        let query_commitments = compute_query_commitments(&query, &accessor);
        let proof = Proof::new(proof);
        let pubs = PublicInput::new(query.proof_expr(), query_commitments, query_data);
        let vk = VerificationKey::new(&public_parameters, sigma);
        let result = proof_of_sql_verifier::verify_proof(&proof, &pubs, &vk);

        assert!(result.is_ok());
    }

    /// Tests the generation and verification of a Dory proof for a non-existent record.
    #[test]
    fn for_non_existant_record() {
        // Initialize setup
        let max_nu = 4;
        let sigma = max_nu;
        let public_parameters = PublicParameters::rand(max_nu, &mut test_rng());
        let ps = ProverSetup::from(&public_parameters);
        let vs = VerifierSetup::from(&public_parameters);
        let prover_setup = DoryProverPublicSetup::new(&ps, sigma);
        let verifier_setup = DoryVerifierPublicSetup::new(&vs, sigma);

        // Build table accessor and query
        let accessor = build_accessor::<DoryEvaluationProof>(prover_setup);
        let non_existant_query = build_query_non_existant_record(&accessor);

        let proof = VerifiableQueryResult::<DoryEvaluationProof>::new(
            non_existant_query.proof_expr(),
            &accessor,
            &prover_setup,
        );

        // Get query data
        let query_data = proof
            .verify(non_existant_query.proof_expr(), &accessor, &verifier_setup)
            .unwrap();

        let query_commitments = compute_query_commitments(&non_existant_query, &accessor);
        let dory_proof = Proof::new(proof);
        let pubs = PublicInput::new(
            non_existant_query.proof_expr(),
            query_commitments,
            query_data,
        );
        let vk = VerificationKey::new(&public_parameters, sigma);
        let result = proof_of_sql_verifier::verify_proof(&dory_proof, &pubs, &vk);

        assert!(result.is_ok());
    }

    /// Tests that verification fails when commitments are missing.
    #[test]
    fn without_commitments() {
        // Initialize setup
        let max_nu = 4;
        let sigma = max_nu;
        let public_parameters = PublicParameters::rand(max_nu, &mut test_rng());
        let ps = ProverSetup::from(&public_parameters);
        let vs = VerifierSetup::from(&public_parameters);
        let prover_setup = DoryProverPublicSetup::new(&ps, sigma);
        let verifier_setup = DoryVerifierPublicSetup::new(&vs, sigma);

        // Build table accessor and query
        let accessor = build_accessor::<DoryEvaluationProof>(prover_setup);
        let query = build_query(&accessor);

        // Generate proof
        let proof = VerifiableQueryResult::<DoryEvaluationProof>::new(
            query.proof_expr(),
            &accessor,
            &prover_setup,
        );

        // Get query data
        let query_data = proof
            .verify(query.proof_expr(), &accessor, &verifier_setup)
            .unwrap();

        let no_commitments = QueryCommitments::new();
        let proof = Proof::new(proof);
        let pubs = PublicInput::new(query.proof_expr(), no_commitments, query_data);
        let vk = VerificationKey::new(&public_parameters, 4);
        let result = proof_of_sql_verifier::verify_proof(&proof, &pubs, &vk);

        assert!(result.is_err());
    }

    /// Tests that verification fails when the underlying data has been altered.
    #[test]
    fn for_altered_data() {
        // Initialize setup
        let max_nu = 4;
        let sigma = max_nu;
        let public_parameters = PublicParameters::rand(max_nu, &mut test_rng());
        let ps = ProverSetup::from(&public_parameters);
        let vs = VerifierSetup::from(&public_parameters);
        let prover_setup = DoryProverPublicSetup::new(&ps, sigma);
        let verifier_setup = DoryVerifierPublicSetup::new(&vs, sigma);

        // Build table accessor and query
        let accessor = build_accessor::<DoryEvaluationProof>(prover_setup);
        let query = build_query(&accessor);

        // Generate proof
        let proof = VerifiableQueryResult::<DoryEvaluationProof>::new(
            query.proof_expr(),
            &accessor,
            &prover_setup,
        );

        // Get query data and commitments
        let query_data = proof
            .verify(query.proof_expr(), &accessor, &verifier_setup)
            .unwrap();

        // Alter the data
        let altered_accessor: OwnedTableTestAccessor<DoryEvaluationProof> =
            build_altered_accessor(prover_setup);

        // Verify proof
        let altered_query_commitments = compute_query_commitments(&query, &altered_accessor);
        let proof = Proof::new(proof);
        let pubs = PublicInput::new(query.proof_expr(), altered_query_commitments, query_data);
        let vk = VerificationKey::new(&public_parameters, sigma);
        let result = proof_of_sql_verifier::verify_proof(&proof, &pubs, &vk);

        assert!(result.is_err());
    }

    /// Tests that verification fails when using commitments from a different accessor.
    #[test]
    fn from_alien_accessor() {
        // Initialize setup
        let max_nu = 4;
        let sigma = max_nu;
        let public_parameters = PublicParameters::rand(max_nu, &mut test_rng());
        let ps = ProverSetup::from(&public_parameters);
        let vs = VerifierSetup::from(&public_parameters);
        let prover_setup = DoryProverPublicSetup::new(&ps, sigma);
        let verifier_setup = DoryVerifierPublicSetup::new(&vs, sigma);

        // Build table accessors and queries
        let accessor = build_accessor::<DoryEvaluationProof>(prover_setup);
        let alien_accessor = build_alien_accessor::<DoryEvaluationProof>(prover_setup);
        let query = build_query(&accessor);
        let alien_query = build_alien_query(&alien_accessor);

        // Generate proof for original accessor and query
        let proof = VerifiableQueryResult::<DoryEvaluationProof>::new(
            query.proof_expr(),
            &accessor,
            &prover_setup,
        );

        // Get the result
        let query_data = proof
            .verify(query.proof_expr(), &accessor, &verifier_setup)
            .unwrap();

        // Compute query commitments for alien accessor
        let query_commitments = compute_query_commitments(&alien_query, &alien_accessor);
        let proof = Proof::new(proof);
        let pubs = PublicInput::new(query.proof_expr(), query_commitments, query_data);
        let vk = VerificationKey::new(&public_parameters, sigma);
        let result = proof_of_sql_verifier::verify_proof(&proof, &pubs, &vk);

        assert!(result.is_err());
>>>>>>> 42e6a09b
    }
}<|MERGE_RESOLUTION|>--- conflicted
+++ resolved
@@ -13,6 +13,7 @@
 // See the License for the specific language governing permissions and
 // limitations under the License.
 
+use ark_std::test_rng;
 use proof_of_sql::{
     base::commitment::QueryCommitments,
     base::{
@@ -21,7 +22,7 @@
         database::{owned_table_utility::*, OwnedTableTestAccessor, SchemaAccessor, TestAccessor},
     },
     proof_primitive::dory::{
-        test_rng, DoryEvaluationProof, DoryProverPublicSetup, ProverSetup, PublicParameters,
+        DoryEvaluationProof, DoryProverPublicSetup, ProverSetup, PublicParameters,
     },
     sql::{
         parse::QueryExpr,
@@ -125,203 +126,13 @@
 
     use super::*;
 
-<<<<<<< HEAD
-    use ark_std::test_rng;
-    use proof_of_sql::base::commitment::QueryCommitments;
-    use proof_of_sql::proof_primitive::dory::{
-        DoryEvaluationProof, DoryProverPublicSetup, ProverSetup, PublicParameters,
-    };
-    use proof_of_sql_verifier::{DoryProof, DoryPublicInput, VerificationKey};
-
-    mod generate_and_verify_proof {
-        use super::*;
-
-        /// Tests the generation and verification of a Dory proof.
-        #[test]
-        fn base() {
-            // Initialize setup
-            let public_parameters = PublicParameters::test_rand(4, &mut test_rng());
-            let ps = ProverSetup::from(&public_parameters);
-            let prover_setup = DoryProverPublicSetup::new(&ps, 4);
-
-            // Build table accessor and query
-            let accessor = build_accessor::<DoryEvaluationProof>(prover_setup);
-            let query = build_query(&accessor);
-
-            // Generate proof
-            let proof = VerifiableQueryResult::<DoryEvaluationProof>::new(
-                query.proof_expr(),
-                &accessor,
-                &prover_setup,
-            );
-
-            // Get query data and commitments
-            let vk = VerificationKey::new(&public_parameters, 4);
-            let query_data = proof
-                .verify(query.proof_expr(), &accessor, &vk.into_dory())
-                .unwrap();
-            let query_commitments = compute_query_commitments(&query, &accessor);
-
-            // Verify proof
-            let proof = DoryProof::new(proof);
-            let pubs = DoryPublicInput::new(query.proof_expr(), query_commitments, query_data);
-            let result = proof_of_sql_verifier::verify_dory_proof(&proof, &pubs, &vk);
-
-            assert!(result.is_ok());
-        }
-
-        /// Tests the generation and verification of a Dory proof for a non-existent record.
-        #[test]
-        fn for_non_existant_record() {
-            // Initialize setup
-            let public_parameters = PublicParameters::test_rand(4, &mut test_rng());
-            let ps = ProverSetup::from(&public_parameters);
-            let prover_setup = DoryProverPublicSetup::new(&ps, 4);
-
-            // Build table accessor and query
-            let accessor = build_accessor::<DoryEvaluationProof>(prover_setup);
-            let non_existant_query = build_query_non_existant_record(&accessor);
-
-            let proof = VerifiableQueryResult::<DoryEvaluationProof>::new(
-                non_existant_query.proof_expr(),
-                &accessor,
-                &prover_setup,
-            );
-
-            let vk = VerificationKey::new(&public_parameters, 4);
-
-            let query_data = proof
-                .verify(non_existant_query.proof_expr(), &accessor, &vk.into_dory())
-                .unwrap();
-            let query_commitments = compute_query_commitments(&non_existant_query, &accessor);
-
-            let dory_proof = DoryProof::new(proof);
-            let pubs = DoryPublicInput::new(
-                non_existant_query.proof_expr(),
-                query_commitments,
-                query_data,
-            );
-            let result = proof_of_sql_verifier::verify_dory_proof(&dory_proof, &pubs, &vk);
-
-            assert!(result.is_ok());
-        }
-
-        /// Tests that verification fails when commitments are missing.
-        #[test]
-        fn without_commitments() {
-            // Initialize setup
-            let public_parameters = PublicParameters::test_rand(4, &mut test_rng());
-            let ps = ProverSetup::from(&public_parameters);
-            let prover_setup = DoryProverPublicSetup::new(&ps, 4);
-
-            // Build table accessor and query
-            let accessor = build_accessor::<DoryEvaluationProof>(prover_setup);
-            let query = build_query(&accessor);
-
-            // Generate proof
-            let proof = VerifiableQueryResult::<DoryEvaluationProof>::new(
-                query.proof_expr(),
-                &accessor,
-                &prover_setup,
-            );
-
-            // Get query data and commitments
-            let vk = VerificationKey::new(&public_parameters, 4);
-            let query_data = proof
-                .verify(query.proof_expr(), &accessor, &vk.into_dory())
-                .unwrap();
-            let no_commitments = QueryCommitments::default();
-
-            let proof = DoryProof::new(proof);
-            let pubs = DoryPublicInput::new(query.proof_expr(), no_commitments, query_data);
-            let result = proof_of_sql_verifier::verify_dory_proof(&proof, &pubs, &vk);
-
-            assert!(result.is_err());
-        }
-
-        /// Tests that verification fails when the underlying data has been altered.
-        #[test]
-        fn for_altered_data() {
-            // Initialize setup
-            let public_parameters = PublicParameters::test_rand(4, &mut test_rng());
-            let ps = ProverSetup::from(&public_parameters);
-            let prover_setup = DoryProverPublicSetup::new(&ps, 4);
-
-            // Build table accessor and query
-            let accessor = build_accessor::<DoryEvaluationProof>(prover_setup);
-            let query = build_query(&accessor);
-
-            // Generate proof
-            let proof = VerifiableQueryResult::<DoryEvaluationProof>::new(
-                query.proof_expr(),
-                &accessor,
-                &prover_setup,
-            );
-
-            // Get query data and commitments
-            let vk = VerificationKey::new(&public_parameters, 4);
-            let query_data = proof
-                .verify(query.proof_expr(), &accessor, &vk.into_dory())
-                .unwrap();
-
-            // Alter the data
-            let altered_accessor: OwnedTableTestAccessor<DoryEvaluationProof> =
-                build_altered_accessor(prover_setup);
-            let altered_query_commitments = compute_query_commitments(&query, &altered_accessor);
-
-            // Verify proof
-            let proof = DoryProof::new(proof);
-            let pubs =
-                DoryPublicInput::new(query.proof_expr(), altered_query_commitments, query_data);
-            let result = proof_of_sql_verifier::verify_dory_proof(&proof, &pubs, &vk);
-
-            assert!(result.is_err());
-        }
-
-        /// Tests that verification fails when using commitments from a different accessor.
-        #[test]
-        fn from_alien_accessor() {
-            // Initialize setup
-            let public_parameters = PublicParameters::test_rand(4, &mut test_rng());
-            let ps = ProverSetup::from(&public_parameters);
-            let prover_setup = DoryProverPublicSetup::new(&ps, 4);
-
-            // Build table accessors and queries
-            let accessor = build_accessor::<DoryEvaluationProof>(prover_setup);
-            let alien_accessor = build_alien_accessor::<DoryEvaluationProof>(prover_setup);
-            let query = build_query(&accessor);
-            let alient_query = build_alien_query(&alien_accessor);
-
-            // Generate proof for original accessor and query
-            let proof = VerifiableQueryResult::<DoryEvaluationProof>::new(
-                query.proof_expr(),
-                &accessor,
-                &prover_setup,
-            );
-
-            // Get the result
-            let vk = VerificationKey::new(&public_parameters, 4);
-            let query_data = proof
-                .verify(query.proof_expr(), &accessor, &vk.into_dory())
-                .unwrap();
-
-            // Compute query commitments for alien accessor
-            let query_commitments = compute_query_commitments(&alient_query, &alien_accessor);
-
-            let proof = DoryProof::new(proof);
-            let pubs = DoryPublicInput::new(query.proof_expr(), query_commitments, query_data);
-            let result = proof_of_sql_verifier::verify_dory_proof(&proof, &pubs, &vk);
-
-            assert!(result.is_err());
-        }
-=======
     /// Tests the generation and verification of a Dory proof.
     #[test]
     fn base() {
         // Initialize setup
         let max_nu = 4;
         let sigma = max_nu;
-        let public_parameters = PublicParameters::rand(max_nu, &mut test_rng());
+        let public_parameters = PublicParameters::test_rand(max_nu, &mut test_rng());
         let ps = ProverSetup::from(&public_parameters);
         let vs = VerifierSetup::from(&public_parameters);
         let prover_setup = DoryProverPublicSetup::new(&ps, sigma);
@@ -359,7 +170,7 @@
         // Initialize setup
         let max_nu = 4;
         let sigma = max_nu;
-        let public_parameters = PublicParameters::rand(max_nu, &mut test_rng());
+        let public_parameters = PublicParameters::test_rand(max_nu, &mut test_rng());
         let ps = ProverSetup::from(&public_parameters);
         let vs = VerifierSetup::from(&public_parameters);
         let prover_setup = DoryProverPublicSetup::new(&ps, sigma);
@@ -399,7 +210,7 @@
         // Initialize setup
         let max_nu = 4;
         let sigma = max_nu;
-        let public_parameters = PublicParameters::rand(max_nu, &mut test_rng());
+        let public_parameters = PublicParameters::test_rand(max_nu, &mut test_rng());
         let ps = ProverSetup::from(&public_parameters);
         let vs = VerifierSetup::from(&public_parameters);
         let prover_setup = DoryProverPublicSetup::new(&ps, sigma);
@@ -421,7 +232,7 @@
             .verify(query.proof_expr(), &accessor, &verifier_setup)
             .unwrap();
 
-        let no_commitments = QueryCommitments::new();
+        let no_commitments = QueryCommitments::default();
         let proof = Proof::new(proof);
         let pubs = PublicInput::new(query.proof_expr(), no_commitments, query_data);
         let vk = VerificationKey::new(&public_parameters, 4);
@@ -436,7 +247,7 @@
         // Initialize setup
         let max_nu = 4;
         let sigma = max_nu;
-        let public_parameters = PublicParameters::rand(max_nu, &mut test_rng());
+        let public_parameters = PublicParameters::test_rand(max_nu, &mut test_rng());
         let ps = ProverSetup::from(&public_parameters);
         let vs = VerifierSetup::from(&public_parameters);
         let prover_setup = DoryProverPublicSetup::new(&ps, sigma);
@@ -478,7 +289,7 @@
         // Initialize setup
         let max_nu = 4;
         let sigma = max_nu;
-        let public_parameters = PublicParameters::rand(max_nu, &mut test_rng());
+        let public_parameters = PublicParameters::test_rand(max_nu, &mut test_rng());
         let ps = ProverSetup::from(&public_parameters);
         let vs = VerifierSetup::from(&public_parameters);
         let prover_setup = DoryProverPublicSetup::new(&ps, sigma);
@@ -510,6 +321,5 @@
         let result = proof_of_sql_verifier::verify_proof(&proof, &pubs, &vk);
 
         assert!(result.is_err());
->>>>>>> 42e6a09b
     }
 }